
<<<<<<< HEAD
# GITHUB RELATED SECRETS
GITHUB_APP_ID= # you get this from creating a github app
GITHUB_PEM_FILE_NAME= # you get this from creating a github app

# LLM RELATED SECRETS
ANTHROPIC_API_KEY= # TODO: put your anthropic API key here.
ANTHROPIC_MODEL_NAME=claude-sonnet-4-20250514
=======
## GITHUB RELATED SECRETS
# you get this from creating a github app
GITHUB_APP_ID=

# you get this form installing your github app on your repo
GITHUB_INSTALLATION_ID=

# comma separated <owner>/<repo_name> EXAMPLE: cairn-dev/frontend,cairn-dev/backend,cairn-dev/test
CONNECTED_REPOS=

# you get this from creating a github app
GITHUB_PEM_FILE_NAME=

# Personal Access Token for repository analytics (optional)
# Required for viewing repository statistics, contributors, and code ownership data
# Get from: https://github.com/settings/tokens
# Required scopes: repo (for private repos) or public_repo (for public repos only)
GITHUB_TOKEN=

## LLM RELATED SECRETS...
ANTHROPIC_API_KEY=
OPENAI_API_KEY=
GEMINI_API_KEY=
>>>>>>> 415d7066
<|MERGE_RESOLUTION|>--- conflicted
+++ resolved
@@ -1,25 +1,13 @@
 
-<<<<<<< HEAD
-# GITHUB RELATED SECRETS
-GITHUB_APP_ID= # you get this from creating a github app
-GITHUB_PEM_FILE_NAME= # you get this from creating a github app
-
-# LLM RELATED SECRETS
-ANTHROPIC_API_KEY= # TODO: put your anthropic API key here.
-ANTHROPIC_MODEL_NAME=claude-sonnet-4-20250514
-=======
 ## GITHUB RELATED SECRETS
 # you get this from creating a github app
 GITHUB_APP_ID=
 
+# you get this from creating a github app
+GITHUB_PEM_FILE_NAME=
+
 # you get this form installing your github app on your repo
 GITHUB_INSTALLATION_ID=
-
-# comma separated <owner>/<repo_name> EXAMPLE: cairn-dev/frontend,cairn-dev/backend,cairn-dev/test
-CONNECTED_REPOS=
-
-# you get this from creating a github app
-GITHUB_PEM_FILE_NAME=
 
 # Personal Access Token for repository analytics (optional)
 # Required for viewing repository statistics, contributors, and code ownership data
@@ -30,5 +18,4 @@
 ## LLM RELATED SECRETS...
 ANTHROPIC_API_KEY=
 OPENAI_API_KEY=
-GEMINI_API_KEY=
->>>>>>> 415d7066
+GEMINI_API_KEY=